[package]
name = "arrow2"
version = "0.7.0"
license = "Apache-2.0"
description = "Unofficial implementation of Apache Arrow spec in safe Rust"
homepage = "https://github.com/jorgecarleitao/arrow2"
repository = "https://github.com/jorgecarleitao/arrow2"
authors = ["Jorge C. Leitao <jorgecarleitao@gmail.com>", "Apache Arrow <dev@arrow.apache.org>"]
keywords = [ "arrow", "analytics" ]
edition = "2018"
exclude = ["testing/"]

[lib]
name = "arrow2"
bench = false

[dependencies]
num-traits = "0.2"
chrono = { version = "0.4", default_features = false, features = ["std"] }
chrono-tz = { version = "0.6", optional = true }
# To efficiently cast numbers to strings
lexical-core = { version = "0.8", optional = true }
# We need to Hash values before sending them to an hasher. This
# crate provides HashMap that assumes pre-hashed values.
hash_hasher = "^2.0.3"
# For SIMD utf8 validation
simdutf8 = "0.1.3"

csv = { version = "^1.1", optional = true }
regex = { version = "^1.3", optional = true }
lazy_static = { version = "^1.4", optional = true }
streaming-iterator = { version = "0.1", optional = true }
fallible-streaming-iterator = { version = "0.1", optional = true }

serde = { version = "^1.0", features = ["rc"], optional = true }
serde_derive = { version = "^1.0", optional = true }
serde_json = { version = "^1.0", features = ["preserve_order"], optional = true }
indexmap = { version = "^1.6", optional = true }

# used to print columns in a nice columnar format
comfy-table = { version = "4.0", optional = true, default-features = false }

arrow-format = { version = "0.3.0",  optional = true, features = ["ipc"] }

hex = { version = "^0.4", optional = true }

# for IPC compression
lz4 = { version = "1.23.1", optional = true }
zstd = { version = "0.9", optional = true }

rand = { version = "0.8", optional = true }

itertools = { version = "^0.10", optional = true }

base64 = { version = "0.13.0", optional = true }

packed_simd = { version = "0.3", optional = true, package = "packed_simd_2" }

# to write to parquet as a stream
futures = { version = "0.3", optional = true }

# for faster hashing
ahash = { version = "0.7", optional = true }

parquet2 = { version = "0.6", optional = true, default_features = false, features = ["stream"] }

avro-rs = { version = "0.13", optional = true, default_features = false }

libflate = { version = "1.1.1", optional = true }

# for division/remainder optimization at runtime
strength_reduce = { version = "0.2", optional = true }

# For instruction multiversioning
multiversion = { version = "0.6.1", optional = true }

[dev-dependencies]
criterion = "0.3"
flate2 = "1"
doc-comment = "0.3"
crossbeam-channel = "0.5.1"
# used to run formal property testing
proptest = { version = "1", default_features = false, features = ["std"] }

[package.metadata.docs.rs]
features = ["full"]
rustdoc-args = ["--cfg", "docsrs"]

[features]
default = []
full = [
    "io_csv",
    "io_json",
    "io_ipc",
    "io_flight",
    "io_ipc_compression",
    "io_json_integration",
    "io_print",
    "io_parquet",
    "io_parquet_compression",
    "io_avro",
    "regex",
    "merge_sort",
    "compute",
    # parses timezones used in timestamp conversions
    "chrono-tz"
]
merge_sort = ["itertools"]
io_csv = ["io_csv_read", "io_csv_write"]
io_csv_read = ["csv", "lexical-core"]
io_csv_write = ["csv", "streaming-iterator", "lexical-core"]
io_json = ["serde", "serde_json", "indexmap"]
io_ipc = ["arrow-format"]
io_ipc_compression = ["lz4", "zstd"]
io_flight = ["io_ipc", "arrow-format/flight-data"]
io_parquet_compression = [
    "parquet2/zstd",
    "parquet2/snappy",
    "parquet2/gzip",
    "parquet2/lz4",
    "parquet2/brotli",
]
io_avro = ["avro-rs", "fallible-streaming-iterator", "serde_json", "libflate"]
# io_json: its dependencies + error handling
# serde_derive: there is some derive around
io_json_integration = ["io_json", "serde_derive", "hex"]
io_print = ["comfy-table"]
# the compute kernels. Disabling this significantly reduces compile time.
compute = ["strength_reduce", "multiversion", "lexical-core", "ahash"]
# base64 + io_ipc because arrow schemas are stored as base64-encoded ipc format.
io_parquet = ["parquet2", "io_ipc", "base64", "futures"]
benchmarks = ["rand"]
simd = ["packed_simd"]
# uses a custom allocator whose pointers are aligned along cache lines.
# Using this features makes `Buffer` and `MutableBuffer` incompatible with `Vec`.
cache_aligned = []

[package.metadata.cargo-all-features]
skip_feature_sets = [
    # full is tested independently and is not to be used with other features.
    ["full"],
    # very small scope with no API changes.
    ["ahash"],
    ["benchmarks"],
    ["merge_sort"],
    # io are additive APIs and do not interact
    ["io_csv"],
    ["io_csv_read"],
    ["io_csv_write"],
    ["io_avro"],
    ["io_json"],
    ["io_flight"],
    ["io_ipc"],
    ["io_parquet"],
    ["io_json_integration"],
    # this does not change the public API
    ["io_parquet_compression"],
    ["io_ipc_compression"],
    # tested in separate
    ["simd"],
]

skip_optional_dependencies = true

[[bench]]
name = "take_kernels"
harness = false

[[bench]]
name = "filter_kernels"
harness = false

[[bench]]
name = "cast_kernels"
harness = false

[[bench]]
name = "sort_kernel"
harness = false

[[bench]]
name = "length_kernel"
harness = false

[[bench]]
name = "count_zeros"
harness = false

[[bench]]
name = "from_trusted_len_iter"
harness = false

[[bench]]
name = "growable"
harness = false

[[bench]]
name = "comparison_kernels"
harness = false

[[bench]]
name = "read_parquet"
harness = false

[[bench]]
name = "write_parquet"
harness = false

[[bench]]
name = "aggregate"
harness = false

[[bench]]
name = "write_ipc"
harness = false

[[bench]]
name = "arithmetic_kernels"
harness = false

[[bench]]
name = "bitmap"
harness = false

[[bench]]
name = "concat"
harness = false

[[bench]]
name = "bitmap_ops"
harness = false

[[bench]]
name = "write_csv"
harness = false

[[bench]]
name = "hash_kernel"
harness = false

[[bench]]
name = "iter_utf8"
harness = false

[[bench]]
name = "iter_list"
harness = false

[[bench]]
<<<<<<< HEAD
name = "bitwise"
=======
name = "avro_read"
>>>>>>> eca82377
harness = false<|MERGE_RESOLUTION|>--- conflicted
+++ resolved
@@ -247,9 +247,9 @@
 harness = false
 
 [[bench]]
-<<<<<<< HEAD
+name = "avro_read"
+harness = false
+
+[[bench]]
 name = "bitwise"
-=======
-name = "avro_read"
->>>>>>> eca82377
 harness = false